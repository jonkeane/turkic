"""
A lightweight server framework. 

To use this module, import the 'application' function, which will dispatch
requests based on handlers. To define a handler, decorate a function with
the 'handler' decorator. Example:

>>> from turkic.server import handler, application
... @handler
... def spam():
...     return True
"""

import json

handlers = {}

try:
    from wsgilog import log as wsgilog
except ImportError:
    def wsgilog(*args, **kwargs):
        return lambda x: x

def handler(type = "json", jsonify = None, post = False, environ = False):
    """
    Decorator to bind a function as a handler in the server software.

    type        specifies the Content-Type header
    jsonify     dumps data in json format if true
    environ     gives handler full control of environ if ture
    """
    type = type.lower()
    if type == "json" and jsonify is None:
        jsonify = True
        type == "text/json"
    def decorator(func):
        handlers[func.__name__] = (func, type, jsonify, post, environ)
        return func
    return decorator

@wsgilog(tostream=True)
def application(environ, start_response):
    """
    Dispatches the server application through a handler. Specify a handler
    with the 'handler' decorator.
    """
    path = environ.get("PATH_INFO", "").lstrip("/").split("/")

    try:
        action = path[0]
    except IndexError:
        raise Error404("Missing action.")

    try:
        handler, type, jsonify, post, passenviron = handlers[action]
    except KeyError:
        start_response("200 OK", [("Content-Type", "text/plain")])
        return action + " in " + ",".join(handlers)
        return ["Error 404\n", "Action {0} undefined.".format(action)]

    try:
        args = path[1:]
        if post:
            postdata = environ["wsgi.input"].read()
            if post == "json":
                args.append(json.loads(postdata))
            else:
                args.append(postdata)
        if passenviron:
            args.append(environ)
        response = handler(*args)
    except Error404 as e:
        start_response("404 Not Found", [("Content-Type", "text/plain")])
        return ["Error 404\n", str(e)]
    else:
        start_response("200 OK", [("Content-Type", type)])
        if jsonify:
            return [json.dumps(response)]
        else:
            return response

class Error404(Exception):
    """
    Exception indicating that an 404 error occured.
    """
    def __init__(self, message):
        Exception.__init__(self, message)

# bind some default handlers
import serverutil
handlers["turkic_getworkerstatus"] = \
    (serverutil.getworkerstatus, "text/json", True, False, False)
handlers["turkic_savejobstats"] = \
    (serverutil.savejobstats, "text/json", True, False, True)
<<<<<<< HEAD
handlers["turkic_savedonatestatus"] = \
    (serverutil.savedonatestatus, "text/json", True, False, False)
=======
handlers["turkic_markcomplete"] = \
    (serverutil.markcomplete, "text/json", True, False, False)
>>>>>>> eba43110
<|MERGE_RESOLUTION|>--- conflicted
+++ resolved
@@ -92,10 +92,7 @@
     (serverutil.getworkerstatus, "text/json", True, False, False)
 handlers["turkic_savejobstats"] = \
     (serverutil.savejobstats, "text/json", True, False, True)
-<<<<<<< HEAD
 handlers["turkic_savedonatestatus"] = \
     (serverutil.savedonatestatus, "text/json", True, False, False)
-=======
 handlers["turkic_markcomplete"] = \
-    (serverutil.markcomplete, "text/json", True, False, False)
->>>>>>> eba43110
+    (serverutil.markcomplete, "text/json", True, False, False)